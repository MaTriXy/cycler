buildscript {

<<<<<<< HEAD
  ext.kotlin_version = '1.3.50'
  ext.coroutines_version = '1.3.3'
=======
  ext.kotlin_version = '1.3.61'
  ext.coroutines_version = '1.3.1'
>>>>>>> 480485d9

  repositories {
    mavenCentral()
    gradlePluginPortal()
    google()
  }

  ext.deps = [
    coroutines_android: "org.jetbrains.kotlinx:kotlinx-coroutines-android:${coroutines_version}",
    coroutines_core: "org.jetbrains.kotlinx:kotlinx-coroutines-core:${coroutines_version}",
    kotlin_stdlib: "org.jetbrains.kotlin:kotlin-stdlib-jdk7:${kotlin_version}",
    maven_publish: "com.vanniktech:gradle-maven-publish-plugin:0.8.0",
    recyclerview: 'androidx.recyclerview:recyclerview:1.1.0',
    truth: 'com.google.truth:truth:1.0',
  ]

  dependencies {
    classpath 'com.android.tools.build:gradle:3.5.3'
    classpath "org.jetbrains.kotlin:kotlin-gradle-plugin:$kotlin_version"
    classpath deps.maven_publish
  }
}

subprojects {
  repositories {
    google()
    mavenCentral()
    jcenter()
  }
}<|MERGE_RESOLUTION|>--- conflicted
+++ resolved
@@ -1,12 +1,7 @@
 buildscript {
 
-<<<<<<< HEAD
-  ext.kotlin_version = '1.3.50'
+  ext.kotlin_version = '1.3.61'
   ext.coroutines_version = '1.3.3'
-=======
-  ext.kotlin_version = '1.3.61'
-  ext.coroutines_version = '1.3.1'
->>>>>>> 480485d9
 
   repositories {
     mavenCentral()
